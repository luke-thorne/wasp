package chain

import (
	"os"

	"github.com/iotaledger/wasp/packages/apilib"
	"github.com/iotaledger/wasp/tools/wasp-cli/config"
	"github.com/iotaledger/wasp/tools/wasp-cli/log"
	"github.com/iotaledger/wasp/tools/wasp-cli/wallet"
	"github.com/spf13/cobra"
)

func deployCmd() *cobra.Command {
	var (
		peers       []int
		committee   []int
		quorum      int
		description string
	)

	cmd := &cobra.Command{
		Use:   "deploy",
		Short: "Deploy a new chain",
		Args:  cobra.NoArgs,
		Run: func(cmd *cobra.Command, args []string) {
			alias := GetChainAlias()

			if peers == nil {
				peers = committee
			}

			chainid, _, err := apilib.DeployChainWithDKG(apilib.CreateChainParams{
				Node:                  config.GoshimmerClient(),
<<<<<<< HEAD
				CommitteeAPIHosts:     config.CommitteeAPI(committee),
=======
				AllApiHosts:           config.CommitteeApi(peers),
				AllPeeringHosts:       config.CommitteePeering(peers),
				CommitteeApiHosts:     config.CommitteeApi(committee),
>>>>>>> f24c22b3
				CommitteePeeringHosts: config.CommitteePeering(committee),
				N:                     uint16(len(committee)),
				T:                     uint16(quorum),
				OriginatorKeyPair:     wallet.Load().KeyPair(),
				Description:           description,
				Textout:               os.Stdout,
			})
			log.Check(err)

			AddChainAlias(alias, chainid.Base58())
		},
	}
<<<<<<< HEAD
	cmd.Flags().IntSliceVarP(&committee, "committee", "", []int{0, 1, 2, 3}, "committee indices")
	cmd.Flags().IntVarP(&quorum, "quorum", "", 3, "quorum") //nolint:gomnd
=======

	cmd.Flags().IntSliceVarP(&committee, "committee", "", []int{0, 1, 2, 3}, "indices of committee nodes")
	cmd.Flags().IntSliceVarP(&committee, "peers", "", nil, "indices of peer nodes (default: same as committee)")
	cmd.Flags().IntVarP(&quorum, "quorum", "", 3, "quorum")
>>>>>>> f24c22b3
	cmd.Flags().StringVarP(&description, "description", "", "", "description")
	return cmd
}<|MERGE_RESOLUTION|>--- conflicted
+++ resolved
@@ -31,13 +31,9 @@
 
 			chainid, _, err := apilib.DeployChainWithDKG(apilib.CreateChainParams{
 				Node:                  config.GoshimmerClient(),
-<<<<<<< HEAD
-				CommitteeAPIHosts:     config.CommitteeAPI(committee),
-=======
 				AllApiHosts:           config.CommitteeApi(peers),
 				AllPeeringHosts:       config.CommitteePeering(peers),
 				CommitteeApiHosts:     config.CommitteeApi(committee),
->>>>>>> f24c22b3
 				CommitteePeeringHosts: config.CommitteePeering(committee),
 				N:                     uint16(len(committee)),
 				T:                     uint16(quorum),
@@ -50,15 +46,10 @@
 			AddChainAlias(alias, chainid.Base58())
 		},
 	}
-<<<<<<< HEAD
-	cmd.Flags().IntSliceVarP(&committee, "committee", "", []int{0, 1, 2, 3}, "committee indices")
-	cmd.Flags().IntVarP(&quorum, "quorum", "", 3, "quorum") //nolint:gomnd
-=======
 
 	cmd.Flags().IntSliceVarP(&committee, "committee", "", []int{0, 1, 2, 3}, "indices of committee nodes")
 	cmd.Flags().IntSliceVarP(&committee, "peers", "", nil, "indices of peer nodes (default: same as committee)")
 	cmd.Flags().IntVarP(&quorum, "quorum", "", 3, "quorum")
->>>>>>> f24c22b3
 	cmd.Flags().StringVarP(&description, "description", "", "", "description")
 	return cmd
 }