package tests

import (
	"fmt"
	"testing"
	"time"

	"github.com/iotaledger/goshimmer/packages/ledgerstate"
	"github.com/iotaledger/wasp/client/chainclient"
	"github.com/iotaledger/wasp/contracts/native/inccounter"
	"github.com/iotaledger/wasp/packages/iscp"
	"github.com/iotaledger/wasp/packages/kv/codec"
	"github.com/iotaledger/wasp/packages/kv/collections"
	"github.com/iotaledger/wasp/packages/kv/dict"
	"github.com/iotaledger/wasp/packages/util"
	"github.com/iotaledger/wasp/packages/vm/core/accounts"
	"github.com/iotaledger/wasp/packages/vm/core/blocklog"
	"github.com/iotaledger/wasp/packages/vm/core/governance"
	"github.com/iotaledger/wasp/tools/cluster"
	clutest "github.com/iotaledger/wasp/tools/cluster/testutil"
	"github.com/stretchr/testify/require"
	"golang.org/x/xerrors"
)

func setupAdvancedInccounterTest(t *testing.T, clusterSize int, committee []int) (*cluster.Cluster, *cluster.Chain) {
	quorum := uint16((2*len(committee))/3 + 1)

	clu1 := clutest.NewCluster(t, clusterSize)

	addr, err := clu1.RunDKG(committee, quorum)
	require.NoError(t, err)

	t.Logf("generated state address: %s", addr.Base58())

	chain1, err := clu1.DeployChain("chain", clu1.Config.AllNodes(), committee, quorum, addr)
	require.NoError(t, err)
	t.Logf("deployed chainID: %s", chain1.ChainID.Base58())

	description := "testing with inccounter"
	progHash := inccounter.Contract.ProgramHash

	_, err = chain1.DeployContract(incCounterSCName, progHash.String(), description, nil)
	require.NoError(t, err)

	waitUntil(t, contractIsDeployed(chain1, incCounterSCName), clu1.Config.AllNodes(), 30*time.Second, "contract to be deployed")
	return clu1, chain1
}

func printBlocks(t *testing.T, ch *cluster.Chain, expected int) {
	recs, err := ch.GetAllBlockInfoRecordsReverse()
	require.NoError(t, err)

	sum := 0
	for _, rec := range recs {
		t.Logf("---- block #%d: total: %d, off-ledger: %d, success: %d", rec.BlockIndex, rec.TotalRequests, rec.NumOffLedgerRequests, rec.NumSuccessfulRequests)
		sum += int(rec.TotalRequests)
	}
	t.Logf("Total requests processed: %d", sum)
	require.EqualValues(t, expected, sum)
}

//
//func printBlocksWithRecords(t *testing.T, ch *cluster.Chain) {
//	recs, err := ch.GetAllBlockInfoRecordsReverse()
//	require.NoError(t, err)
//
//	sum := 0
//	for _, rec := range recs {
//		t.Logf("---- block #%d: total: %d, off-ledger: %d, success: %d", rec.BlockIndex, rec.TotalRequests, rec.NumOffLedgerRequests, rec.NumSuccessfulRequests)
//		sum += int(rec.TotalRequests)
//		recs, err := ch.GetRequestLogRecordsForBlock(rec.BlockIndex)
//		require.NoError(t, err)
//		for _, rec := range recs {
//			t.Logf("---------- %s : %s", rec.RequestID.String(), string(rec.LogData))
//		}
//	}
//	t.Logf("Total requests processed: %d", sum)
//}

func TestAccessNodesOnLedger(t *testing.T) {
	if testing.Short() {
		t.SkipNow()
	}
	t.Run("cluster=10, N=4, req=8", func(t *testing.T) {
		const numRequests = 8
		const numValidatorNodes = 4
		const clusterSize = 10
		testAccessNodesOnLedger(t, numRequests, numValidatorNodes, clusterSize)
	})
	t.Run("cluster=10, N=4, req=100", func(t *testing.T) {
		const numRequests = 100
		const numValidatorNodes = 4
		const clusterSize = 10
		testAccessNodesOnLedger(t, numRequests, numValidatorNodes, clusterSize)
	})
	t.Run("cluster=15, N=4, req=1000", func(t *testing.T) {
		const numRequests = 1000
		const numValidatorNodes = 4
		const clusterSize = 15
		testAccessNodesOnLedger(t, numRequests, numValidatorNodes, clusterSize)
	})
	t.Run("cluster=15, N=6, req=1000", func(t *testing.T) {
		const numRequests = 1000
		const numValidatorNodes = 6
		const clusterSize = 15
		testAccessNodesOnLedger(t, numRequests, numValidatorNodes, clusterSize)
	})
}

func testAccessNodesOnLedger(t *testing.T, numRequests, numValidatorNodes, clusterSize int) {
	cmt := util.MakeRange(0, numValidatorNodes)

	clu1, chain1 := setupAdvancedInccounterTest(t, clusterSize, cmt)

	kp := wallet.KeyPair(1)
	myAddress := ledgerstate.NewED25519Address(kp.PublicKey)
	err = requestFunds(clu1, myAddress, "myAddress")
	require.NoError(t, err)

	myClient := chain1.SCClient(iscp.Hn(incCounterSCName), kp)

	for i := 0; i < numRequests; i++ {
		_, err = myClient.PostRequest(inccounter.FuncIncCounter.Name)
		require.NoError(t, err)
	}

	waitUntil(t, counterEquals(chain1, int64(numRequests)), util.MakeRange(0, clusterSize), 20*time.Second)

	printBlocks(t, chain1, numRequests+3)
}

func TestAccessNodesOffLedger(t *testing.T) {
	if testing.Short() {
		t.SkipNow()
	}
	t.Run("cluster=6,N=4,req=8", func(t *testing.T) {
		const waitFor = 20 * time.Second
		const numRequests = 8
		const numValidatorNodes = 4
		const clusterSize = 6
		testAccessNodesOffLedger(t, numRequests, numValidatorNodes, clusterSize, waitFor)
	})
	t.Run("cluster=10,N=4,req=50", func(t *testing.T) {
		const waitFor = 20 * time.Second
		const numRequests = 50
		const numValidatorNodes = 4
		const clusterSize = 10
		testAccessNodesOffLedger(t, numRequests, numValidatorNodes, clusterSize, waitFor)
	})
<<<<<<< HEAD
	t.Run("aaaa cluster=10,N=6,req=1000", func(t *testing.T) {
=======
	t.Run("cluster=10,N=6,req=1000", func(t *testing.T) {
		t.SkipNow()
>>>>>>> 1bf53138
		const waitFor = 60 * time.Second
		const numRequests = 1000
		const numValidatorNodes = 6
		const clusterSize = 10
		testAccessNodesOffLedger(t, numRequests, numValidatorNodes, clusterSize, waitFor)
	})
	//t.Run("cluster=15,N=6,req=1000", func(t *testing.T) {
	//	const waitFor = 60 * time.Second
	//	const numRequests = 1000
	//	const numValidatorNodes = 6
	//	const clusterSize = 15
	//	testAccessNodesOffLedger(t, numRequests, numValidatorNodes, clusterSize, waitFor)
	//})
}

func testAccessNodesOffLedger(t *testing.T, numRequests, numValidatorNodes, clusterSize int, timeout ...time.Duration) {
	to := 60 * time.Second
	if len(timeout) > 0 {
		to = timeout[0]
	}
	cmt := util.MakeRange(0, numValidatorNodes)

	clu1, chain1 := setupAdvancedInccounterTest(t, clusterSize, cmt)

	kp := wallet.KeyPair(1)
	myAddress := ledgerstate.NewED25519Address(kp.PublicKey)
	myAgentID := iscp.NewAgentID(myAddress, 0)
	err = requestFunds(clu1, myAddress, "myAddress")
	require.NoError(t, err)

	accountsClient := chain1.SCClient(accounts.Contract.Hname(), kp)
	_, err := accountsClient.PostRequest(accounts.FuncDeposit.Name, chainclient.PostRequestParams{
		Transfer: iscp.NewTransferIotas(100),
	})
	require.NoError(t, err)

	waitUntil(t, balanceOnChainIotaEquals(chain1, myAgentID, 100), util.MakeRange(0, clusterSize), 60*time.Second, "send 100i")

	myClient := chain1.SCClient(iscp.Hn(incCounterSCName), kp)

	for i := 0; i < numRequests; i++ {
		_, err = myClient.PostOffLedgerRequest(inccounter.FuncIncCounter.Name, chainclient.PostRequestParams{Nonce: uint64(i + 1)})
		require.NoError(t, err)
	}

	waitUntil(t, counterEquals(chain1, int64(numRequests)), util.MakeRange(0, clusterSize), to)

	printBlocks(t, chain1, numRequests+4)
}

// extreme test
func TestAccessNodesMany(t *testing.T) {
	const clusterSize = 15
	const numValidatorNodes = 6
	const requestsCountInitial = 2
	const requestsCountProgression = 2
	const iterationCount = 9

	if iterationCount > 12 {
		t.Skip("skipping test with iteration count > 8")
	}
	clu1, chain1 := setupAdvancedInccounterTest(t, clusterSize, util.MakeRange(0, numValidatorNodes))

	kp := wallet.KeyPair(1)
	myAddress := ledgerstate.NewED25519Address(kp.PublicKey)
	err = requestFunds(clu1, myAddress, "myAddress")
	require.NoError(t, err)

	myClient := chain1.SCClient(incCounterSCHname, kp)

	requestsCount := requestsCountInitial
	requestsCummulative := 0
	posted := 0
	for i := 0; i < iterationCount; i++ {
		logMsg := fmt.Sprintf("iteration %v of %v requests", i, requestsCount)
		t.Logf("Running %s", logMsg)
		for j := 0; j < requestsCount; j++ {
			_, err = myClient.PostRequest(inccounter.FuncIncCounter.Name)
			require.NoError(t, err)
		}
		posted += requestsCount
		requestsCummulative += requestsCount
		waitUntil(t, counterEquals(chain1, int64(requestsCummulative)), clu1.Config.AllNodes(), 60*time.Second, logMsg)
		requestsCount *= requestsCountProgression
	}
	printBlocks(t, chain1, posted+3)
}

// cluster of 10 access nodes and two overlapping committees
func TestRotation(t *testing.T) {
	numRequests := 8

	cmt1 := []int{0, 1, 2, 3}
	cmt2 := []int{2, 3, 4, 5}

	clu1 := clutest.NewCluster(t, 10)
	addr1, err := clu1.RunDKG(cmt1, 3)
	require.NoError(t, err)
	addr2, err := clu1.RunDKG(cmt2, 3)
	require.NoError(t, err)

	t.Logf("addr1: %s", addr1.Base58())
	t.Logf("addr2: %s", addr2.Base58())

	chain1, err := clu1.DeployChain("chain", clu1.Config.AllNodes(), cmt1, 3, addr1)
	require.NoError(t, err)
	t.Logf("chainID: %s", chain1.ChainID.Base58())

	description := "inccounter testing contract"
	programHash = inccounter.Contract.ProgramHash

	_, err = chain1.DeployContract(incCounterSCName, programHash.String(), description, nil)
	require.NoError(t, err)

	waitUntil(t, contractIsDeployed(chain1, incCounterSCName), clu1.Config.AllNodes(), 30*time.Second)

	require.True(t, waitStateController(t, chain1, 0, addr1, 5*time.Second))
	require.True(t, waitStateController(t, chain1, 9, addr1, 5*time.Second))

	kp := wallet.KeyPair(1)
	myAddress := ledgerstate.NewED25519Address(kp.PublicKey)
	err = requestFunds(clu1, myAddress, "myAddress")
	require.NoError(t, err)

	myClient := chain1.SCClient(incCounterSCHname, kp)

	for i := 0; i < numRequests; i++ {
		_, err = myClient.PostRequest(inccounter.FuncIncCounter.Name)
		require.NoError(t, err)
	}

	waitUntil(t, counterEquals(chain1, int64(numRequests)), []int{0, 3, 8, 9}, 5*time.Second)

	govClient := chain1.SCClient(governance.Contract.Hname(), chain1.OriginatorKeyPair())

	params := chainclient.NewPostRequestParams(governance.ParamStateControllerAddress, addr2).WithIotas(1)
	tx, err := govClient.PostRequest(governance.FuncAddAllowedStateControllerAddress.Name, *params)

	require.NoError(t, err)

	require.True(t, waitBlockIndex(t, chain1, 9, 4, 15*time.Second))
	require.True(t, waitBlockIndex(t, chain1, 0, 4, 15*time.Second))
	require.True(t, waitBlockIndex(t, chain1, 6, 4, 15*time.Second))

	reqid := iscp.NewRequestID(tx.ID(), 0)

	require.EqualValues(t, "", waitRequest(t, chain1, 0, reqid, 15*time.Second))
	require.EqualValues(t, "", waitRequest(t, chain1, 9, reqid, 15*time.Second))

	require.NoError(t, err)
	require.True(t, isAllowedStateControllerAddress(t, chain1, 0, addr2))

	require.True(t, waitStateController(t, chain1, 0, addr1, 15*time.Second))
	require.True(t, waitStateController(t, chain1, 9, addr1, 15*time.Second))

	params = chainclient.NewPostRequestParams(governance.ParamStateControllerAddress, addr2).WithIotas(1)
	tx, err = govClient.PostRequest(governance.FuncRotateStateController.Name, *params)
	require.NoError(t, err)

	require.True(t, waitStateController(t, chain1, 0, addr2, 15*time.Second))
	require.True(t, waitStateController(t, chain1, 9, addr2, 15*time.Second))

	require.True(t, waitBlockIndex(t, chain1, 9, 5, 15*time.Second))
	require.True(t, waitBlockIndex(t, chain1, 0, 5, 15*time.Second))
	require.True(t, waitBlockIndex(t, chain1, 6, 5, 15*time.Second))

	reqid = iscp.NewRequestID(tx.ID(), 0)
	require.EqualValues(t, "", waitRequest(t, chain1, 0, reqid, 15*time.Second))
	require.EqualValues(t, "", waitRequest(t, chain1, 9, reqid, 15*time.Second))

	for i := 0; i < numRequests; i++ {
		_, err = myClient.PostRequest(inccounter.FuncIncCounter.Name)
		require.NoError(t, err)
	}

	waitUntil(t, counterEquals(chain1, int64(2*numRequests)), clu1.Config.AllNodes(), 15*time.Second)
}

func TestRotationMany(t *testing.T) {
	t.Skip("skipping extreme test")

	if testing.Short() {
		t.Skip("skipping test in short mode.")
	}

	const numRequests = 2
	const numCmt = 3
	const numRotations = 5
	const waitTimeout = 180 * time.Second

	cmtPredef := [][]int{
		{0, 1, 2, 3},
		{2, 3, 4, 5},
		{3, 4, 5, 6, 7, 8},
		{9, 4, 5, 6, 7, 8, 3},
		{1, 2, 3, 4, 5, 6, 7, 8, 9},
	}
	quorumPredef := []uint16{3, 3, 5, 5, 7}
	cmt := cmtPredef[:numCmt]
	quorum := quorumPredef[:numCmt]
	addrs := make([]ledgerstate.Address, numCmt)

	var err error
	clu1 := clutest.NewCluster(t, 10)
	for i := range cmt {
		addrs[i], err = clu1.RunDKG(cmt[i], quorum[i])
		require.NoError(t, err)
		t.Logf("addr[%d]: %s", i, addrs[i].Base58())
	}

	chain1, err := clu1.DeployChain("chain", clu1.Config.AllNodes(), cmt[0], quorum[0], addrs[0])
	require.NoError(t, err)
	t.Logf("chainID: %s", chain1.ChainID.Base58())

	govClient := chain1.SCClient(governance.Contract.Hname(), chain1.OriginatorKeyPair())

	for i := range addrs {
		par := chainclient.NewPostRequestParams(governance.ParamStateControllerAddress, addrs[i]).WithIotas(1)
		tx, err := govClient.PostRequest(governance.FuncAddAllowedStateControllerAddress.Name, *par)
		require.NoError(t, err)
		reqid := iscp.NewRequestID(tx.ID(), 0)
		require.EqualValues(t, "", waitRequest(t, chain1, 0, reqid, waitTimeout))
		require.EqualValues(t, "", waitRequest(t, chain1, 5, reqid, waitTimeout))
		require.EqualValues(t, "", waitRequest(t, chain1, 9, reqid, waitTimeout))
		require.True(t, isAllowedStateControllerAddress(t, chain1, 0, addrs[i]))
		require.True(t, isAllowedStateControllerAddress(t, chain1, 5, addrs[i]))
		require.True(t, isAllowedStateControllerAddress(t, chain1, 9, addrs[i]))
	}

	description := "inccounter testing contract"
	programHash = inccounter.Contract.ProgramHash

	_, err = chain1.DeployContract(incCounterSCName, programHash.String(), description, nil)
	require.NoError(t, err)

	waitUntil(t, contractIsDeployed(chain1, incCounterSCName), clu1.Config.AllNodes(), 30*time.Second)

	addrIndex := 0
	kp := wallet.KeyPair(1)
	myAddress := ledgerstate.NewED25519Address(kp.PublicKey)
	err = requestFunds(clu1, myAddress, "myAddress")
	require.NoError(t, err)

	myClient := chain1.SCClient(incCounterSCHname, kp)

	for i := 0; i < numRotations; i++ {
		require.True(t, waitStateController(t, chain1, 0, addrs[addrIndex], waitTimeout))
		require.True(t, waitStateController(t, chain1, 4, addrs[addrIndex], waitTimeout))
		require.True(t, waitStateController(t, chain1, 9, addrs[addrIndex], waitTimeout))

		for j := 0; j < numRequests; j++ {
			_, err = myClient.PostRequest(inccounter.FuncIncCounter.Name)
			require.NoError(t, err)
		}

		waitUntil(t, counterEquals(chain1, int64(numRequests*(i+1))), []int{0, 3, 8, 9}, 30*time.Second)

		addrIndex = (addrIndex + 1) % numCmt

		par := chainclient.NewPostRequestParams(governance.ParamStateControllerAddress, addrs[addrIndex]).WithIotas(1)
		tx, err := govClient.PostRequest(governance.FuncRotateStateController.Name, *par)
		require.NoError(t, err)
		reqid := iscp.NewRequestID(tx.ID(), 0)
		require.EqualValues(t, "", waitRequest(t, chain1, 0, reqid, waitTimeout))
		require.EqualValues(t, "", waitRequest(t, chain1, 4, reqid, waitTimeout))
		require.EqualValues(t, "", waitRequest(t, chain1, 9, reqid, waitTimeout))

		require.True(t, waitStateController(t, chain1, 0, addrs[addrIndex], waitTimeout))
		require.True(t, waitStateController(t, chain1, 4, addrs[addrIndex], waitTimeout))
		require.True(t, waitStateController(t, chain1, 9, addrs[addrIndex], waitTimeout))
	}
}

func waitRequest(t *testing.T, chain *cluster.Chain, nodeIndex int, reqid iscp.RequestID, timeout time.Duration) string {
	var ret string
	succ := waitTrue(timeout, func() bool {
		rec, err := callGetRequestRecord(t, chain, nodeIndex, reqid)
		if err == nil && rec != nil {
			ret = string(rec.LogData)
			return true
		}
		return false
	})
	if !succ {
		return "(timeout)"
	}
	return ret
}

func waitBlockIndex(t *testing.T, chain *cluster.Chain, nodeIndex int, blockIndex uint32, timeout time.Duration) bool { //nolint:unparam // (timeout is always 5s)
	return waitTrue(timeout, func() bool {
		i, err := callGetBlockIndex(t, chain, nodeIndex)
		return err == nil && i >= blockIndex
	})
}

func callGetBlockIndex(t *testing.T, chain *cluster.Chain, nodeIndex int) (uint32, error) {
	ret, err := chain.Cluster.WaspClient(nodeIndex).CallView(
		chain.ChainID,
		blocklog.Contract.Hname(),
		blocklog.FuncGetLatestBlockInfo.Name,
		nil,
	)
	if err != nil {
		return 0, err
	}
	v, ok, err := codec.DecodeUint32(ret.MustGet(blocklog.ParamBlockIndex))
	require.NoError(t, err)
	require.True(t, ok)
	return v, nil
}

func callGetRequestRecord(t *testing.T, chain *cluster.Chain, nodeIndex int, reqid iscp.RequestID) (*blocklog.RequestLogRecord, error) {
	args := dict.New()
	args.Set(blocklog.ParamRequestID, reqid.Bytes())

	res, err := chain.Cluster.WaspClient(nodeIndex).CallView(
		chain.ChainID,
		blocklog.Contract.Hname(),
		blocklog.FuncGetRequestLogRecord.Name,
		args,
	)
	if err != nil {
		return nil, xerrors.New("not found")
	}
	if len(res) == 0 {
		return nil, nil
	}
	recBin := res.MustGet(blocklog.ParamRequestRecord)
	rec, err := blocklog.RequestLogRecordFromBytes(recBin)
	require.NoError(t, err)
	return rec, nil
}

func waitStateController(t *testing.T, chain *cluster.Chain, nodeIndex int, addr ledgerstate.Address, timeout time.Duration) bool {
	return waitTrue(timeout, func() bool {
		a, err := callGetStateController(t, chain, nodeIndex)
		return err == nil && a.Equals(addr)
	})
}

func callGetStateController(t *testing.T, chain *cluster.Chain, nodeIndex int) (ledgerstate.Address, error) {
	ret, err := chain.Cluster.WaspClient(nodeIndex).CallView(
		chain.ChainID,
		blocklog.Contract.Hname(),
		blocklog.FuncControlAddresses.Name,
		nil,
	)
	if err != nil {
		return nil, err
	}
	addr, ok, err := codec.DecodeAddress(ret.MustGet(blocklog.ParamStateControllerAddress))
	require.NoError(t, err)
	require.True(t, ok)
	return addr, nil
}

func isAllowedStateControllerAddress(t *testing.T, chain *cluster.Chain, nodeIndex int, addr ledgerstate.Address) bool {
	ret, err := chain.Cluster.WaspClient(nodeIndex).CallView(
		chain.ChainID,
		governance.Contract.Hname(),
		governance.FuncGetAllowedStateControllerAddresses.Name,
		nil,
	)
	require.NoError(t, err)
	arr := collections.NewArray16ReadOnly(ret, governance.ParamAllowedStateControllerAddresses)
	arrlen := arr.MustLen()
	if arrlen == 0 {
		return false
	}
	for i := uint16(0); i < arrlen; i++ {
		a, ok, err := codec.DecodeAddress(arr.MustGetAt(i))
		require.NoError(t, err)
		require.True(t, ok)
		if a.Equals(addr) {
			return true
		}
	}
	return false
}<|MERGE_RESOLUTION|>--- conflicted
+++ resolved
@@ -147,12 +147,7 @@
 		const clusterSize = 10
 		testAccessNodesOffLedger(t, numRequests, numValidatorNodes, clusterSize, waitFor)
 	})
-<<<<<<< HEAD
 	t.Run("aaaa cluster=10,N=6,req=1000", func(t *testing.T) {
-=======
-	t.Run("cluster=10,N=6,req=1000", func(t *testing.T) {
-		t.SkipNow()
->>>>>>> 1bf53138
 		const waitFor = 60 * time.Second
 		const numRequests = 1000
 		const numValidatorNodes = 6
