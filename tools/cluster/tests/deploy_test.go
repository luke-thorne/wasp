--- conflicted
+++ resolved
@@ -83,11 +83,7 @@
 	require.EqualValues(t, "testing contract deployment with inccounter", rec.Description)
 
 	{
-<<<<<<< HEAD
-		rec, _, _, err := chain.GetRequestLogRecord(iscp.NewRequestID(tx.ID(), 0))
-=======
 		rec, _, _, err := chain.GetRequestReceipt(iscp.NewRequestID(tx.ID(), 0))
->>>>>>> 79971c80
 		require.NoError(t, err)
 		require.Empty(t, rec.Error)
 	}
