package tests

import (
	"testing"
	"time"

	"github.com/iotaledger/wasp/client/chainclient"
	"github.com/iotaledger/wasp/contracts/native/inccounter"
	"github.com/iotaledger/wasp/packages/coretypes"
	"github.com/iotaledger/wasp/packages/kv/codec"
	"github.com/iotaledger/wasp/packages/kv/collections"
	"github.com/iotaledger/wasp/packages/kv/dict"
	"github.com/iotaledger/wasp/packages/vm/core/accounts"
	"github.com/iotaledger/wasp/packages/vm/core/root"
	"github.com/stretchr/testify/require"
)

func TestDeployChain(t *testing.T) {
	setup(t, "test_cluster")

	counter1, err := clu.StartMessageCounter(map[string]int{
		"dismissed_chain": 0,
		"state":           2,
		"request_out":     1,
	})
	check(err, t)
	defer counter1.Close()

	chain1, err := clu.DeployDefaultChain()
	check(err, t)

	if !counter1.WaitUntilExpectationsMet() {
		t.Fail()
	}
	chainID, chainOwnerID := getChainInfo(t, chain1)
	require.Equal(t, chainID, chain1.ChainID)
	require.Equal(t, chainOwnerID, *coretypes.NewAgentID(chain1.OriginatorAddress(), 0))
	t.Logf("--- chainID: %s", chainID.String())
	t.Logf("--- chainOwnerID: %s", chainOwnerID.String())

	chain1.WithSCState(root.Interface.Hname(), func(host string, blockIndex uint32, state dict.Dict) bool {
		require.EqualValues(t, 1, blockIndex)
		checkRoots(t, chain1)
		contractRegistry := collections.NewMapReadOnly(state, root.VarContractRegistry)
		require.EqualValues(t, 4, contractRegistry.MustLen())
		return true
	})
	checkRootsOutside(t, chain1)
}

func TestDeployContractOnly(t *testing.T) {
	setup(t, "test_cluster")

	counter1, err := clu.StartMessageCounter(map[string]int{
		"dismissed_committee": 0,
		"state":               2,
		"request_out":         1,
	})
	check(err, t)
	defer counter1.Close()

	chain1, err := clu.DeployDefaultChain()
	check(err, t)

	deployIncCounterSC(t, chain1, counter1)

	// test calling root.FuncFindContractByName view function using client
	ret, err := chain1.Cluster.WaspClient(0).CallView(
		chain1.ChainID, root.Interface.Hname(), root.FuncFindContract,
		dict.Dict{
			root.ParamHname: coretypes.Hn("inncounter1").Bytes(),
		})
	check(err, t)
	recb, err := ret.Get(root.VarData)
	check(err, t)
	rec, err := root.DecodeContractRecord(recb)
	check(err, t)
	require.EqualValues(t, "testing contract deployment with inccounter", rec.Description)
}

func TestDeployContractAndSpawn(t *testing.T) {
	setup(t, "test_cluster")

	counter1, err := clu.StartMessageCounter(map[string]int{
		"dismissed_committee": 0,
		"state":               2,
		"request_out":         1,
	})
	check(err, t)
	defer counter1.Close()

	chain1, err := clu.DeployDefaultChain()
	check(err, t)

	deployIncCounterSC(t, chain1, counter1)

	hname := coretypes.Hn("inncounter1")

	nameNew := "spawnedContract"
	dscrNew := "spawned contract it is"
	hnameNew := coretypes.Hn(nameNew)
	// send 'spawn' request to the SC which was just deployed
<<<<<<< HEAD
	tx, err := chain1.OriginatorClient().Post1Request(hname, coretypes.Hn(inccounter.FuncSpawn), chainclient.PostRequestParams{
		Args: requestargs.New().AddEncodeSimpleMany(codec.MakeDict(map[string]interface{}{
			inccounter.VarName:        nameNew,
			inccounter.VarDescription: dscrNew,
		})),
	})
=======
	par := chainclient.NewPostRequestParams(
		inccounter.VarName, nameNew,
		inccounter.VarDescription, dscrNew,
	).WithIotas(1)
	tx, err := chain.OriginatorClient().Post1Request(hname, coretypes.Hn(inccounter.FuncSpawn), *par)
>>>>>>> f24c22b3
	check(err, t)

	err = chain1.CommitteeMultiClient().WaitUntilAllRequestsProcessed(chain1.ChainID, tx, 30*time.Second)
	check(err, t)

	chain1.WithSCState(root.Interface.Hname(), func(host string, blockIndex uint32, state dict.Dict) bool {
		require.EqualValues(t, 3, blockIndex)
		checkRoots(t, chain1)

		contractRegistry := collections.NewMapReadOnly(state, root.VarContractRegistry)
		require.EqualValues(t, 6, contractRegistry.MustLen())
		//--
		crBytes := contractRegistry.MustGetAt(accounts.Interface.Hname().Bytes())
		require.NotNil(t, crBytes)
		cr, err := root.DecodeContractRecord(crBytes)
		check(err, t)
		require.EqualValues(t, accounts.Interface.ProgramHash, cr.ProgramHash)
		require.EqualValues(t, accounts.Interface.Description, cr.Description)
		require.EqualValues(t, 0, cr.OwnerFee)
		require.EqualValues(t, accounts.Interface.Name, cr.Name)

		//--
		crBytes = contractRegistry.MustGetAt(hnameNew.Bytes())
		require.NotNil(t, crBytes)
		cr, err = root.DecodeContractRecord(crBytes)
		check(err, t)
		// TODO check program hash
		require.EqualValues(t, dscrNew, cr.Description)
		require.EqualValues(t, 0, cr.OwnerFee)
		require.EqualValues(t, nameNew, cr.Name)
		return true
	})
	chain1.WithSCState(hname, func(host string, blockIndex uint32, state dict.Dict) bool {
		counterValue, _, _ := codec.DecodeInt64(state.MustGet(inccounter.VarCounter))
		require.EqualValues(t, 42, counterValue)
		return true
	})
	chain1.WithSCState(coretypes.Hn(nameNew), func(host string, blockIndex uint32, state dict.Dict) bool {
		counterValue, _, _ := codec.DecodeInt64(state.MustGet(inccounter.VarCounter))
		require.EqualValues(t, 44, counterValue)
		return true
	})
}<|MERGE_RESOLUTION|>--- conflicted
+++ resolved
@@ -100,20 +100,11 @@
 	dscrNew := "spawned contract it is"
 	hnameNew := coretypes.Hn(nameNew)
 	// send 'spawn' request to the SC which was just deployed
-<<<<<<< HEAD
-	tx, err := chain1.OriginatorClient().Post1Request(hname, coretypes.Hn(inccounter.FuncSpawn), chainclient.PostRequestParams{
-		Args: requestargs.New().AddEncodeSimpleMany(codec.MakeDict(map[string]interface{}{
-			inccounter.VarName:        nameNew,
-			inccounter.VarDescription: dscrNew,
-		})),
-	})
-=======
 	par := chainclient.NewPostRequestParams(
 		inccounter.VarName, nameNew,
 		inccounter.VarDescription, dscrNew,
 	).WithIotas(1)
 	tx, err := chain.OriginatorClient().Post1Request(hname, coretypes.Hn(inccounter.FuncSpawn), *par)
->>>>>>> f24c22b3
 	check(err, t)
 
 	err = chain1.CommitteeMultiClient().WaitUntilAllRequestsProcessed(chain1.ChainID, tx, 30*time.Second)
