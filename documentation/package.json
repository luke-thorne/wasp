--- conflicted
+++ resolved
@@ -1,9 +1,5 @@
 {
-<<<<<<< HEAD
-  "name": "wasp-develop",
-=======
   "name": "wasp",
->>>>>>> a7cddcda
   "version": "0.0.0",
   "scripts": {
     "start": "iota-wiki start",
