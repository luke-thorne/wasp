--- conflicted
+++ resolved
@@ -11,15 +11,9 @@
 )
 
 type NewRequestTransactionParams struct {
-<<<<<<< HEAD
 	SenderKeyPair                *cryptolib.KeyPair
-	UnspentOutputs               []iotago.Output
-	UnspentOutputIDs             []*iotago.UTXOInput
-=======
-	SenderKeyPair                cryptolib.KeyPair
 	UnspentOutputs               iotago.OutputSet
 	UnspentOutputIDs             iotago.OutputIDs
->>>>>>> 4f1609e3
 	Requests                     []*iscp.RequestParameters
 	RentStructure                *iotago.RentStructure
 	DisableAutoAdjustDustDeposit bool // if true, the minimal dust deposit won't be adjusted automatically
@@ -86,16 +80,12 @@
 	essence := &iotago.TransactionEssence{
 		NetworkID: parameters.NetworkID,
 		Inputs:    inputIDs.UTXOInputs(),
-		Outputs:   outputs,
+		Outputs: outputs,
 	}
-<<<<<<< HEAD
-	sigs, err := essence.Sign(par.SenderKeyPair.GetPrivateKey().AddressKeysForEd25519Address(senderAddress))
-=======
 	sigs, err := essence.Sign(
 		inputIDs.OrderedSet(par.UnspentOutputs).MustCommitment(),
-		iotago.NewAddressKeysForEd25519Address(senderAddress, par.SenderKeyPair.PrivateKey),
+		par.SenderKeyPair.GetPrivateKey().AddressKeysForEd25519Address(senderAddress),
 	)
->>>>>>> 4f1609e3
 	if err != nil {
 		return nil, err
 	}
