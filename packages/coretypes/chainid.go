package coretypes

import (
	"bytes"
	"io"

	"github.com/iotaledger/goshimmer/dapps/valuetransfers/packages/address"
	"github.com/mr-tron/base58"
)

const ChainIDLength = address.Length

// ChainID epresents global identifier of the chain
// Currently it is an alias for the chain address
// In it will be and alias for chain color
type ChainID address.Address

var NilChainID = ChainID{}

// NewChainIDFromBase58 constructor unmarshals string
func NewChainIDFromBase58(b58 string) (ret ChainID, err error) {
	var b []byte
	b, err = base58.Decode(b58)
	if err != nil {
		return
	}
	if len(b) != ChainIDLength {
		err = ErrWrongDataLength
		return
	}
	copy(ret[:], b)
	return
}

// NewChainIDFromBytes constructor reconstructs a ChainID from its binary representation.
func NewChainIDFromBytes(data []byte) (ret ChainID, err error) {
	err = ret.Read(bytes.NewReader(data))
	return
}

// NewRandomChainID constructor creates a random chain ID.
func NewRandomChainID() ChainID {
<<<<<<< HEAD
	return ChainID(address.Random())
=======
	return (ChainID)(address.RandomOfType(address.VersionBLS))
>>>>>>> 521dfd7b
}

// Bytes returns a serialized version of this ChainID.
func (chid ChainID) Bytes() []byte {
	return address.Address(chid).Bytes()
}

// String human readable form
func (chid ChainID) String() string {
	return address.Address(chid).String()
}

// Write marshal
func (chid *ChainID) Write(w io.Writer) error {
	_, err := w.Write(chid[:])
	return err
}

// Read unmarshal
func (chid *ChainID) Read(r io.Reader) error {
	n, err := r.Read(chid[:])
	if err != nil {
		return err
	}
	if n != ChainIDLength {
		return ErrWrongDataLength
	}
	return nil
}

// Equal does what it should.
func (chid *ChainID) Equal(other *ChainID) bool {
	return other != nil && bytes.Equal(chid.Bytes(), other.Bytes())
}<|MERGE_RESOLUTION|>--- conflicted
+++ resolved
@@ -40,11 +40,7 @@
 
 // NewRandomChainID constructor creates a random chain ID.
 func NewRandomChainID() ChainID {
-<<<<<<< HEAD
-	return ChainID(address.Random())
-=======
-	return (ChainID)(address.RandomOfType(address.VersionBLS))
->>>>>>> 521dfd7b
+	return ChainID(address.RandomOfType(address.VersionBLS))
 }
 
 // Bytes returns a serialized version of this ChainID.
