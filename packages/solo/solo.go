--- conflicted
+++ resolved
@@ -49,11 +49,7 @@
 	T           *testing.T
 	logger      *logger.Logger
 	utxoDB      *utxodb.UtxoDB
-<<<<<<< HEAD
-	blobCache   coretypes.BlobCacheFull
-=======
-	registry    coretypes.BlobCache
->>>>>>> f0acaf4e
+	blobCache   coretypes.BlobCache
 	glbMutex    *sync.RWMutex
 	ledgerMutex *sync.RWMutex
 	clockMutex  *sync.RWMutex
