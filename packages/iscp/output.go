// Copyright 2020 IOTA Stiftung
// SPDX-License-Identifier: Apache-2.0

package iscp

import (
	"bytes"
<<<<<<< HEAD
=======
	"fmt"

	"github.com/iotaledger/hive.go/marshalutil"
>>>>>>> 8dc18046
	iotago "github.com/iotaledger/iota.go/v3"
)

type AliasOutputWithID struct {
	output *iotago.AliasOutput
	id     *iotago.UTXOInput
}

func NewAliasOutputWithID(output *iotago.AliasOutput, id *iotago.UTXOInput) *AliasOutputWithID {
	return &AliasOutputWithID{
		output: output,
		id:     id,
	}
}

func (aowiT *AliasOutputWithID) GetAliasOutput() *iotago.AliasOutput {
	return aowiT.output
}

func (aowiT *AliasOutputWithID) ID() *iotago.UTXOInput {
	return aowiT.id
}

func (aowiT *AliasOutputWithID) OutputID() iotago.OutputID {
	return aowiT.id.ID()
}

func (aowiT *AliasOutputWithID) GetStateIndex() uint32 {
	return aowiT.output.StateIndex
}

func (aowiT *AliasOutputWithID) GetStateMetadata() []byte {
	return aowiT.output.StateMetadata
}

func (aowiT *AliasOutputWithID) GetStateAddress() iotago.Address {
	return aowiT.output.StateController()
}

func AliasOutputsEqual(ao1, ao2 *iotago.AliasOutput) bool {
	if ao1 == nil {
		return ao2 == nil
	}
	if ao2 == nil {
		return false
	}
	if ao1.Amount != ao2.Amount {
		return false
	}
	if !ao1.NativeTokens.Equal(ao2.NativeTokens) {
		return false
	}
	if ao1.AliasID != ao2.AliasID {
		return false
	}
	if ao1.StateIndex != ao2.StateIndex {
		return false
	}
	if !bytes.Equal(ao1.StateMetadata, ao2.StateMetadata) {
		return false
	}
	if ao1.FoundryCounter != ao2.FoundryCounter {
		return false
	}
	if len(ao1.Conditions) != len(ao2.Conditions) {
		return false
	}
	for index := range ao1.Conditions {
		if !ao1.Conditions[index].Equal(ao2.Conditions[index]) {
			return false
		}
	}
	return ao1.Blocks.Equal(ao2.Blocks)
}

func UTXOInputIDFromMarshalUtil(marshalUtil *marshalutil.MarshalUtil) (*iotago.UTXOInput, error) {
	idBytes, err := marshalUtil.ReadBytes(iotago.OutputIDLength)
	if err != nil {
		return nil, fmt.Errorf("failed to parse output ID: %v", err)
	}
	var oid iotago.OutputID
	copy(oid[:], idBytes)
	return oid.UTXOInput(), nil

}<|MERGE_RESOLUTION|>--- conflicted
+++ resolved
@@ -5,12 +5,9 @@
 
 import (
 	"bytes"
-<<<<<<< HEAD
-=======
 	"fmt"
 
 	"github.com/iotaledger/hive.go/marshalutil"
->>>>>>> 8dc18046
 	iotago "github.com/iotaledger/iota.go/v3"
 )
 
