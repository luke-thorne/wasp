--- conflicted
+++ resolved
@@ -4,21 +4,10 @@
 package iscp
 
 import (
-<<<<<<< HEAD
-	"encoding/json"
-	"io"
-	"strings"
-
-	"github.com/iotaledger/hive.go/marshalutil"
-	"gopkg.in/yaml.v2"
-
-	"github.com/iotaledger/goshimmer/packages/ledgerstate"
-=======
 	"encoding/hex"
 
 	"github.com/iotaledger/hive.go/marshalutil"
 	iotago "github.com/iotaledger/iota.go/v3"
->>>>>>> 0c708219
 	"github.com/iotaledger/wasp/packages/hashing"
 	"golang.org/x/xerrors"
 )
@@ -29,22 +18,9 @@
 // It is wrapped AliasAddress, an address without a private key behind
 type ChainID iotago.AliasID
 
-<<<<<<< HEAD
-var (
-	_ json.Marshaler   = &ChainID{}
-	_ json.Unmarshaler = &ChainID{}
-	_ yaml.Marshaler   = &ChainID{}
-	_ yaml.Unmarshaler = &ChainID{}
-)
-
-// NewChainID creates new chain ID from alias address
-func NewChainID(addr *ledgerstate.AliasAddress) *ChainID {
-	return &ChainID{addr}
-=======
 // ChainIDFromAliasID creates new chain ID from alias address
 func ChainIDFromAliasID(addr iotago.AliasID) ChainID {
 	return ChainID(addr)
->>>>>>> 0c708219
 }
 
 // ChainIDFromBytes reconstructs a ChainID from its binary representation.
@@ -134,44 +110,10 @@
 	return NewContractAgentID(chid, 0)
 }
 
-<<<<<<< HEAD
-func (chid *ChainID) Write(w io.Writer) error {
-	_, err := w.Write(chid.AliasAddress.Bytes())
-	return err
-}
-
-func (chid *ChainID) MarshalJSON() ([]byte, error) {
-	return json.Marshal(chid.Base58())
-}
-
-func (chid *ChainID) UnmarshalJSON(in []byte) error {
-	var base58 string
-	err := json.Unmarshal(in, &base58)
-	if err != nil {
-		return err
-	}
-	chid.AliasAddress, err = ledgerstate.AliasAddressFromBase58EncodedString(base58)
-	return err
-}
-
-func (chid *ChainID) MarshalYAML() (interface{}, error) {
-	return yaml.Marshal(chid.Base58())
-}
-
-func (chid *ChainID) UnmarshalYAML(unmarshal func(interface{}) error) error {
-	var base58 string
-	err := unmarshal(&base58)
-	if err != nil {
-		return err
-	}
-	chid.AliasAddress, err = ledgerstate.AliasAddressFromBase58EncodedString(base58)
-	return err
-=======
 func (chid *ChainID) IsSameChain(aid AgentID) bool {
 	contract, ok := aid.(*ContractAgentID)
 	if !ok {
 		return false
 	}
 	return chid.Equals(contract.ChainID())
->>>>>>> 0c708219
 }