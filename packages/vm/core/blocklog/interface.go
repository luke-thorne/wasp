// in the blocklog core contract the VM keeps indices of blocks and requests in an optimized way
// for fast checking and timestamp access.
package blocklog

import (
	"bytes"
	"fmt"
	"io"
	"time"

	"github.com/iotaledger/goshimmer/packages/ledgerstate"
	"github.com/iotaledger/hive.go/marshalutil"
	"github.com/iotaledger/wasp/packages/iscp"
	"github.com/iotaledger/wasp/packages/iscp/coreutil"
	"github.com/iotaledger/wasp/packages/util"
)

var Contract = coreutil.NewContract(coreutil.CoreContractBlocklog, "Block log contract")

const (
	// state variables
	StateVarBlockRegistry             = "b"
	StateVarControlAddresses          = "c"
	StateVarRequestLookupIndex        = "l"
	StateVarRequestRecords            = "r" // TODO check name merged
	StateVarRequestEvents             = "e"
	StateVarSmartContractEventsLookup = "e"
)

var (
	FuncControlAddresses           = coreutil.ViewFunc("controlAddresses")
	FuncGetBlockInfo               = coreutil.ViewFunc("getBlockInfo")
	FuncGetLatestBlockInfo         = coreutil.ViewFunc("getLatestBlockInfo")
	FuncGetRequestIDsForBlock      = coreutil.ViewFunc("getRequestIDsForBlock")
	FuncGetRequestReceipt          = coreutil.ViewFunc("getRequestReceipt")
	FuncGetRequestReceiptsForBlock = coreutil.ViewFunc("getRequestReceiptsForBlock")
	FuncIsRequestProcessed         = coreutil.ViewFunc("isRequestProcessed")
<<<<<<< HEAD
	FuncGetEventsForRequest        = coreutil.ViewFunc("getEventsForRequest")
	FuncGetEventsForBlock          = coreutil.ViewFunc("getEventsForBlock")
	FuncGetEventsForContract       = coreutil.ViewFunc("getEventsForContract")
=======
>>>>>>> 79971c80
)

const (
	// parameters
	ParamBlockIndex             = "n"
	ParamBlockInfo              = "i"
	ParamGoverningAddress       = "g"
	ParamContractHname          = "h"
	ParamFromBlock              = "f"
	ParamToBlock                = "t"
	ParamRequestID              = "u"
	ParamRequestIndex           = "r"
	ParamRequestProcessed       = "p"
	ParamRequestRecord          = "d"
	ParamEvent                  = "e"
	ParamStateControllerAddress = "s"
)

// region BlockInfo //////////////////////////////////////////////////////////////

type BlockInfo struct {
	BlockIndex            uint32 // not persistent. Set from key
	Timestamp             time.Time
	TotalRequests         uint16
	NumSuccessfulRequests uint16
	NumOffLedgerRequests  uint16
}

func BlockInfoFromBytes(blockIndex uint32, data []byte) (*BlockInfo, error) {
	ret := &BlockInfo{BlockIndex: blockIndex}
	if err := ret.Read(bytes.NewReader(data)); err != nil {
		return nil, err
	}
	return ret, nil
}

// RequestTimestamp returns timestamp which corresponds to the request with the given index
// Timestamps of requests are incremented by 1 nanosecond in the block. The timestamp of the last one
// is equal to the timestamp pof the block
func (bi *BlockInfo) RequestTimestamp(requestIndex uint16) time.Time {
	return bi.Timestamp.Add(time.Duration(-(bi.TotalRequests - requestIndex - 1)) * time.Nanosecond)
}

func (bi *BlockInfo) Bytes() []byte {
	var buf bytes.Buffer
	_ = bi.Write(&buf)
	return buf.Bytes()
}

func (bi *BlockInfo) String() string {
	ret := fmt.Sprintf("Block index: %d\n", bi.BlockIndex)
	ret += fmt.Sprintf("OutputTimestamp: %v\n", bi.Timestamp)
	ret += fmt.Sprintf("Total requests: %d\n", bi.TotalRequests)
	ret += fmt.Sprintf("Number of succesfull requests: %d\n", bi.NumSuccessfulRequests)
	ret += fmt.Sprintf("Number of off-ledger requests: %d\n", bi.NumOffLedgerRequests)
	return ret
}

func (bi *BlockInfo) Write(w io.Writer) error {
	if err := util.WriteTime(w, bi.Timestamp); err != nil {
		return err
	}
	if err := util.WriteUint16(w, bi.TotalRequests); err != nil {
		return err
	}
	if err := util.WriteUint16(w, bi.NumSuccessfulRequests); err != nil {
		return err
	}
	return util.WriteUint16(w, bi.NumOffLedgerRequests)
}

func (bi *BlockInfo) Read(r io.Reader) error {
	if err := util.ReadTime(r, &bi.Timestamp); err != nil {
		return err
	}
	if err := util.ReadUint16(r, &bi.TotalRequests); err != nil {
		return err
	}
	if err := util.ReadUint16(r, &bi.NumSuccessfulRequests); err != nil {
		return err
	}
	return util.ReadUint16(r, &bi.NumOffLedgerRequests)
}

// endregion //////////////////////////////////////////////////////////

// region RequestLookupKey /////////////////////////////////////////////

// RequestLookupReference globally unique reference to the request: block index and index of the request within block
type RequestLookupKey [6]byte

func NewRequestLookupKey(blockIndex uint32, requestIndex uint16) RequestLookupKey {
	ret := RequestLookupKey{}
	copy(ret[:4], util.Uint32To4Bytes(blockIndex))
	copy(ret[4:6], util.Uint16To2Bytes(requestIndex))
	return ret
}

func (k RequestLookupKey) BlockIndex() uint32 {
	return util.MustUint32From4Bytes(k[:4])
}

func (k RequestLookupKey) RequestIndex() uint16 {
	return util.MustUint16From2Bytes(k[4:6])
}

func (k RequestLookupKey) Bytes() []byte {
	return k[:]
}

func (k *RequestLookupKey) Write(w io.Writer) error {
	_, err := w.Write(k[:])
	return err
}

func (k *RequestLookupKey) Read(r io.Reader) error {
	n, err := r.Read(k[:])
	if err != nil || n != 6 {
		return io.EOF
	}
	return nil
}

// endregion ///////////////////////////////////////////////////////////

// region RequestLookupKeyList //////////////////////////////////////////////

// RequestLookupKeyList a list of RequestLookupReference of requests with colliding iscp.RequestLookupDigest
type RequestLookupKeyList []RequestLookupKey

func RequestLookupKeyListFromBytes(data []byte) (RequestLookupKeyList, error) {
	rdr := bytes.NewReader(data)
	var size uint16
	if err := util.ReadUint16(rdr, &size); err != nil {
		return nil, err
	}
	ret := make(RequestLookupKeyList, size)
	for i := uint16(0); i < size; i++ {
		if err := ret[i].Read(rdr); err != nil {
			return nil, err
		}
	}
	return ret, nil
}

func (ll RequestLookupKeyList) Bytes() []byte {
	if len(ll) > util.MaxUint16 {
		panic("RequestLookupKeyList::Write: too long")
	}
	var buf bytes.Buffer
	_ = util.WriteUint16(&buf, uint16(len(ll)))
	for i := range ll {
		_ = ll[i].Write(&buf)
	}
	return buf.Bytes()
}

// endregion /////////////////////////////////////////////////////////////

// region RequestLookupKey /////////////////////////////////////////////

// EventLookupKey globally unique reference to the event:
// block index + index of the request within block + index of the event within the request
type EventLookupKey [8]byte

func NewEventLookupKey(blockIndex uint32, requestIndex, eventIndex uint16) EventLookupKey {
	ret := EventLookupKey{}
	copy(ret[:4], util.Uint32To4Bytes(blockIndex))
	copy(ret[4:6], util.Uint16To2Bytes(requestIndex))
	copy(ret[6:8], util.Uint16To2Bytes(eventIndex))
	return ret
}

func (k EventLookupKey) BlockIndex() uint32 {
	return util.MustUint32From4Bytes(k[:4])
}

func (k EventLookupKey) RequestIndex() uint16 {
	return util.MustUint16From2Bytes(k[4:6])
}

func (k EventLookupKey) RequestEventIndex() uint16 {
	return util.MustUint16From2Bytes(k[6:8])
}

func (k EventLookupKey) Bytes() []byte {
	return k[:]
}

func (k *EventLookupKey) Write(w io.Writer) error {
	_, err := w.Write(k[:])
	return err
}

func EventLookupKeyFromBytes(r io.Reader) (*EventLookupKey, error) {
	k := EventLookupKey{}
	n, err := r.Read(k[:])
	if err != nil || n != 8 {
		return nil, io.EOF
	}
	return &k, nil
}

// endregion ///////////////////////////////////////////////////////////

// region RequestLogReqcord /////////////////////////////////////////////////////

// RequestReceipt represents log record of processed request on the chain
type RequestReceipt struct {
	RequestID iscp.RequestID
	OffLedger bool
	Error     string
	// not persistent
	BlockIndex   uint32
	RequestIndex uint16
}

func RequestReceiptFromBytes(data []byte) (*RequestReceipt, error) {
	return RequestReceiptFromMarshalutil(marshalutil.New(data))
}

func RequestReceiptFromMarshalutil(mu *marshalutil.MarshalUtil) (*RequestReceipt, error) {
	ret := &RequestReceipt{}
	var err error
	if ret.RequestID, err = iscp.RequestIDFromMarshalUtil(mu); err != nil {
		return nil, err
	}
	if ret.OffLedger, err = mu.ReadBool(); err != nil {
		return nil, err
	}
	var size uint16
	if size, err = mu.ReadUint16(); err != nil {
		return nil, err
	}
	strBytes, err := mu.ReadBytes(int(size))
	if err != nil {
		return nil, err
	}
	ret.Error = string(strBytes)
	return ret, nil
}

func (r *RequestReceipt) Bytes() []byte {
	mu := marshalutil.New()
	mu.Write(r.RequestID).
		WriteBool(r.OffLedger).
		WriteUint16(uint16(len(r.Error))).
		WriteBytes([]byte(r.Error))
	return mu.Bytes()
}

func (r *RequestReceipt) WithBlockData(blockIndex uint32, requestIndex uint16) *RequestReceipt {
	r.BlockIndex = blockIndex
	r.RequestIndex = requestIndex
	return r
}

func (r *RequestReceipt) strPrefix() string {
	prefix := "req"
	if !r.OffLedger {
		prefix += "/tx"
	}
	if r.BlockIndex != 0 {
		prefix += fmt.Sprintf("[%d/%d]", r.BlockIndex, r.RequestIndex)
	}
	return prefix
}

func (r *RequestReceipt) String() string {
	ret := fmt.Sprintf("%s %s", r.strPrefix(), r.RequestID.String())
	if len(r.Error) > 0 {
		ret += ": '" + r.Error + "'"
	}
	return ret
}

func (r *RequestReceipt) Short() string {
	prefix := "tx"
	if r.OffLedger {
		prefix = "api"
	}
	ret := fmt.Sprintf("%s/%s", prefix, r.RequestID)
<<<<<<< HEAD
	if len(r.LogData) > 0 {
		ret += ": '" + string(r.LogData) + "'"
=======
	if len(r.Error) > 0 {
		ret += ": '" + r.Error + "'"
>>>>>>> 79971c80
	}
	return ret
}

// endregion  /////////////////////////////////////////////////////////////

// region ControlAddresses ///////////////////////////////////////////////

type ControlAddresses struct {
	StateAddress     ledgerstate.Address
	GoverningAddress ledgerstate.Address
	SinceBlockIndex  uint32
}

func ControlAddressesFromBytes(data []byte) (*ControlAddresses, error) {
	return ControlAddressesFromMarshalUtil(marshalutil.New(data))
}

func ControlAddressesFromMarshalUtil(mu *marshalutil.MarshalUtil) (*ControlAddresses, error) {
	ret := &ControlAddresses{}
	var err error
	if ret.StateAddress, err = ledgerstate.AddressFromMarshalUtil(mu); err != nil {
		return nil, err
	}
	if ret.GoverningAddress, err = ledgerstate.AddressFromMarshalUtil(mu); err != nil {
		return nil, err
	}
	if ret.SinceBlockIndex, err = mu.ReadUint32(); err != nil {
		return nil, err
	}
	return ret, nil
}

func (ca *ControlAddresses) Bytes() []byte {
	mu := marshalutil.New()
	mu.Write(ca.StateAddress).
		Write(ca.GoverningAddress).
		WriteUint32(ca.SinceBlockIndex)
	return mu.Bytes()
}

func (ca *ControlAddresses) String() string {
	var ret string
	if ca.StateAddress.Equals(ca.GoverningAddress) {
		ret = fmt.Sprintf("ControlAddresses(%s), block: %d", ca.StateAddress.Base58(), ca.SinceBlockIndex)
	} else {
		ret = fmt.Sprintf("ControlAddresses(%s, %s), block: %d",
			ca.StateAddress.Base58(), ca.GoverningAddress.Base58(), ca.SinceBlockIndex)
	}
	return ret
}

// endregion /////////////////////////////////////////////////////////////<|MERGE_RESOLUTION|>--- conflicted
+++ resolved
@@ -22,7 +22,7 @@
 	StateVarBlockRegistry             = "b"
 	StateVarControlAddresses          = "c"
 	StateVarRequestLookupIndex        = "l"
-	StateVarRequestRecords            = "r" // TODO check name merged
+	StateVarRequestReceipts           = "r"
 	StateVarRequestEvents             = "e"
 	StateVarSmartContractEventsLookup = "e"
 )
@@ -35,12 +35,9 @@
 	FuncGetRequestReceipt          = coreutil.ViewFunc("getRequestReceipt")
 	FuncGetRequestReceiptsForBlock = coreutil.ViewFunc("getRequestReceiptsForBlock")
 	FuncIsRequestProcessed         = coreutil.ViewFunc("isRequestProcessed")
-<<<<<<< HEAD
 	FuncGetEventsForRequest        = coreutil.ViewFunc("getEventsForRequest")
 	FuncGetEventsForBlock          = coreutil.ViewFunc("getEventsForBlock")
 	FuncGetEventsForContract       = coreutil.ViewFunc("getEventsForContract")
-=======
->>>>>>> 79971c80
 )
 
 const (
@@ -202,15 +199,15 @@
 
 // region RequestLookupKey /////////////////////////////////////////////
 
-// EventLookupKey globally unique reference to the event:
+// EventLookupKey is a globally unique reference to the event:
 // block index + index of the request within block + index of the event within the request
-type EventLookupKey [8]byte
-
-func NewEventLookupKey(blockIndex uint32, requestIndex, eventIndex uint16) EventLookupKey {
+type EventLookupKey [7]byte
+
+func NewEventLookupKey(blockIndex uint32, requestIndex uint16, eventIndex uint8) EventLookupKey {
 	ret := EventLookupKey{}
 	copy(ret[:4], util.Uint32To4Bytes(blockIndex))
 	copy(ret[4:6], util.Uint16To2Bytes(requestIndex))
-	copy(ret[6:8], util.Uint16To2Bytes(eventIndex))
+	ret[6] = eventIndex
 	return ret
 }
 
@@ -222,8 +219,8 @@
 	return util.MustUint16From2Bytes(k[4:6])
 }
 
-func (k EventLookupKey) RequestEventIndex() uint16 {
-	return util.MustUint16From2Bytes(k[6:8])
+func (k EventLookupKey) RequestEventIndex() uint8 {
+	return k[6]
 }
 
 func (k EventLookupKey) Bytes() []byte {
@@ -238,7 +235,7 @@
 func EventLookupKeyFromBytes(r io.Reader) (*EventLookupKey, error) {
 	k := EventLookupKey{}
 	n, err := r.Read(k[:])
-	if err != nil || n != 8 {
+	if err != nil || n != 7 {
 		return nil, io.EOF
 	}
 	return &k, nil
@@ -323,13 +320,8 @@
 		prefix = "api"
 	}
 	ret := fmt.Sprintf("%s/%s", prefix, r.RequestID)
-<<<<<<< HEAD
-	if len(r.LogData) > 0 {
-		ret += ": '" + string(r.LogData) + "'"
-=======
 	if len(r.Error) > 0 {
 		ret += ": '" + r.Error + "'"
->>>>>>> 79971c80
 	}
 	return ret
 }
