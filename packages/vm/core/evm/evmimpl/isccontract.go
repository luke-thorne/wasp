// Copyright 2020 IOTA Stiftung
// SPDX-License-Identifier: Apache-2.0

package evmimpl

import (
	"fmt"
	"math/big"
	"strings"

	"github.com/ethereum/go-ethereum/accounts/abi"
	"github.com/ethereum/go-ethereum/common"
	"github.com/ethereum/go-ethereum/core"
	"github.com/ethereum/go-ethereum/core/vm"
	"github.com/iotaledger/wasp/packages/iscp"
	"github.com/iotaledger/wasp/packages/kv"
	"github.com/iotaledger/wasp/packages/vm/core/evm/isccontract"
)

// deployISCContractOnGenesis sets up the initial state of the ISC EVM contract
// which will go into the EVM genesis block
func deployISCContractOnGenesis(genesisAlloc core.GenesisAlloc) {
	genesisAlloc[vm.ISCAddress] = core.GenesisAccount{
		// dummy code, because some contracts check the code size before calling
		// the contract; the code itself will never get executed
		Code:    common.Hex2Bytes("600180808053f3"),
		Storage: map[common.Hash]common.Hash{},
		Balance: &big.Int{},
	}
}

var iscABI abi.ABI

func init() {
	var err error
	iscABI, err = abi.JSON(strings.NewReader(isccontract.ABI))
	if err != nil {
		panic(err)
	}
}

func parseCall(input []byte) (*abi.Method, []interface{}) {
	method, err := iscABI.MethodById(input[:4])
	if err != nil {
		panic(err)
	}
	if method == nil {
		panic(fmt.Sprintf("ISCContract: method not found: %x", input[:4]))
	}
	args, err := method.Inputs.Unpack(input[4:])
	if err != nil {
		panic(err)
	}
	return method, args
}

type iscContract struct {
	ctx iscp.Sandbox
}

func newISCContract(ctx iscp.Sandbox) vm.ISCContract {
	return &iscContract{ctx}
}

func (c *iscContract) Run(evm *vm.EVM, caller vm.ContractRef, input []byte, gas uint64, readOnly bool) (ret []byte, remainingGas uint64) {
	ret, remainingGas, _, ok := tryBaseCall(c.ctx, evm, caller, input, gas, readOnly)
	if ok {
		return ret, remainingGas
	}

	remainingGas = gas
	method, args := parseCall(input)
	var outs []interface{}

	switch method.Name {
	case "getEntropy":
		outs = []interface{}{c.ctx.GetEntropy()}

	case "triggerEvent":
		c.ctx.Event(args[0].(string))

	case "getRequestID":
		outs = []interface{}{c.ctx.Request().ID()}

	case "getSenderAccount":
		outs = []interface{}{isccontract.WrapISCAgentID(c.ctx.Request().SenderAccount())}

	case "getSenderAddress":
		outs = []interface{}{isccontract.WrapIotaAddress(c.ctx.Request().SenderAddress())}

	case "getAllowanceIotas":
		outs = []interface{}{c.ctx.Request().Allowance().Assets.Iotas}

	case "getAllowanceNativeTokensLen":
		outs = []interface{}{uint16(len(c.ctx.Request().Allowance().Assets.Tokens))}

	case "getAllowanceNativeToken":
		i := args[0].(uint16)
		outs = []interface{}{isccontract.WrapIotaNativeToken(c.ctx.Request().Allowance().Assets.Tokens[i])}

<<<<<<< HEAD
	case "getAllowanceNFTsLen":
		outs = []interface{}{uint16(len(c.ctx.AllowanceAvailable().NFTs))}

	case "getAllowanceNFTID":
		i := args[0].(uint16)
		outs = []interface{}{isccontract.WrapISCNFTID(c.ctx.AllowanceAvailable().NFTs[i])}

	case "getCaller":
		outs = []interface{}{isccontract.WrapISCAgentID(c.ctx.Caller())}

	case "registerError":
		errorMessage := args[0].(string)
		outs = []interface{}{c.ctx.RegisterError(errorMessage).Create().Code().ID}

	case "send":

		params := isccontract.ISCRequestParameters{}
		err := method.Inputs.Copy(&params, args)
		fmt.Printf(err.Error())
	//	c.ctx.Send(params)
=======
	case "call":
		var callArgs struct {
			ContractHname uint32
			EntryPoint    uint32
			Params        isccontract.ISCDict
			Allowance     isccontract.ISCAllowance
		}
		err := method.Inputs.Copy(&callArgs, args)
		c.ctx.RequireNoError(err)
		callRet := c.ctx.Call(
			iscp.Hname(callArgs.ContractHname),
			iscp.Hname(callArgs.EntryPoint),
			callArgs.Params.Unwrap(),
			callArgs.Allowance.Unwrap(),
		)
		outs = []interface{}{isccontract.WrapISCDict(callRet)}
>>>>>>> fed41545

	default:
		panic(fmt.Sprintf("no handler for method %s", method.Name))
	}

	ret, err := method.Outputs.Pack(outs...)
	c.ctx.RequireNoError(err)
	return
}

type iscContractView struct {
	ctx iscp.SandboxView
}

func newISCContractView(ctx iscp.SandboxView) vm.ISCContract {
	return &iscContractView{ctx}
}

var _ vm.ISCContract = &iscContractView{}

func (c *iscContractView) Run(evm *vm.EVM, caller vm.ContractRef, input []byte, gas uint64, readOnly bool) (ret []byte, remainingGas uint64) {
	ret, remainingGas, method, ok := tryBaseCall(c.ctx, evm, caller, input, gas, readOnly)
	if ok {
		return ret, remainingGas
	}

	remainingGas = gas
	method, args := parseCall(input)
	var outs []interface{}

	switch method.Name {
	case "callView":
		var callViewArgs struct {
			ContractHname uint32
			EntryPoint    uint32
			Params        isccontract.ISCDict
		}
		err := method.Inputs.Copy(&callViewArgs, args)
		c.ctx.RequireNoError(err)
		callRet := c.ctx.Call(
			iscp.Hname(callViewArgs.ContractHname),
			iscp.Hname(callViewArgs.EntryPoint),
			callViewArgs.Params.Unwrap(),
		)
		outs = []interface{}{isccontract.WrapISCDict(callRet)}

	default:
		panic(fmt.Sprintf("no handler for method %s", method.Name))
	}

	ret, err := method.Outputs.Pack(outs...)
	c.ctx.RequireNoError(err)
	return
}

func tryBaseCall(ctx iscp.SandboxBase, evm *vm.EVM, caller vm.ContractRef, input []byte, gas uint64, readOnly bool) (ret []byte, remainingGas uint64, method *abi.Method, ok bool) {
	remainingGas = gas
	method, args := parseCall(input)
	var outs []interface{}

	switch method.Name {
	case "hn":
		outs = []interface{}{iscp.Hn(args[0].(string))}

	case "hasParam":
		outs = []interface{}{ctx.Params().MustHas(kv.Key(args[0].(string)))}

	case "getParam":
		outs = []interface{}{ctx.Params().MustGet(kv.Key(args[0].(string)))}

	case "getChainID":
		outs = []interface{}{isccontract.WrapISCChainID(ctx.ChainID())}

	case "getChainOwnerID":
		outs = []interface{}{isccontract.WrapISCAgentID(ctx.ChainOwnerID())}

	case "getNFTData":
		var nftID isccontract.IotaNFTID
		err := method.Inputs.Copy(&nftID, args)
		ctx.RequireNoError(err)
		nft := ctx.GetNFTData(nftID.Unwrap())
		outs = []interface{}{isccontract.WrapISCNFT(&nft)}

	case "getTimestampUnixNano":
		outs = []interface{}{ctx.Timestamp()}

	case "logInfo":
		ctx.Log().Infof("%s", args[0].(string))

	case "logDebug":
		ctx.Log().Debugf("%s", args[0].(string))

	case "logPanic":
		ctx.Log().Panicf("%s", args[0].(string))

	default:
		return
	}

	ok = true
	ret, err := method.Outputs.Pack(outs...)
	ctx.RequireNoError(err)
	return
}<|MERGE_RESOLUTION|>--- conflicted
+++ resolved
@@ -98,7 +98,6 @@
 		i := args[0].(uint16)
 		outs = []interface{}{isccontract.WrapIotaNativeToken(c.ctx.Request().Allowance().Assets.Tokens[i])}
 
-<<<<<<< HEAD
 	case "getAllowanceNFTsLen":
 		outs = []interface{}{uint16(len(c.ctx.AllowanceAvailable().NFTs))}
 
@@ -119,7 +118,7 @@
 		err := method.Inputs.Copy(&params, args)
 		fmt.Printf(err.Error())
 	//	c.ctx.Send(params)
-=======
+
 	case "call":
 		var callArgs struct {
 			ContractHname uint32
@@ -136,7 +135,7 @@
 			callArgs.Allowance.Unwrap(),
 		)
 		outs = []interface{}{isccontract.WrapISCDict(callRet)}
->>>>>>> fed41545
+
 
 	default:
 		panic(fmt.Sprintf("no handler for method %s", method.Name))
