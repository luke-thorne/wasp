--- conflicted
+++ resolved
@@ -42,7 +42,6 @@
 	return nil
 }
 
-<<<<<<< HEAD
 func (vmctx *VMContext) findContractByHname(contractHname coretypes.Hname) (*root.ContractRecord, bool) {
 	if contractHname == root.Hname {
 		// root
@@ -65,8 +64,6 @@
 	return ret, true
 }
 
-=======
->>>>>>> 04036bb2
 func (vmctx *VMContext) getBinary(deploymentHash *hashing.HashValue) ([]byte, bool) {
 	return root.GetBinary(deploymentHash, vmctx.callRoot)
 }
