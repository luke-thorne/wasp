// Copyright 2020 IOTA Stiftung
// SPDX-License-Identifier: Apache-2.0

package wasmclient

import (
	"fmt"
	"strings"
	"time"

	"github.com/iotaledger/wasp/packages/cryptolib"
	"github.com/iotaledger/wasp/packages/iscp"
	"github.com/iotaledger/wasp/packages/kv"
	"github.com/iotaledger/wasp/packages/kv/dict"
	"github.com/iotaledger/wasp/packages/wasmvm/wasmhost"
	"github.com/iotaledger/wasp/packages/wasmvm/wasmlib/go/wasmlib/wasmtypes"
	"github.com/mr-tron/base58"
)

type ArgMap dict.Dict

func (m ArgMap) Get(key string) []byte {
	return m[kv.Key(key)]
}

func (m ArgMap) Set(key string, value []byte) {
	m[kv.Key(key)] = value
}

type ResMap dict.Dict

func (m ResMap) Get(key string) []byte {
	return m[kv.Key(key)]
}

type IEventHandler interface {
	CallHandler(topic string, params []string)
}

type IWaspClient interface {
	CallView(chainID *iscp.ChainID, hContract iscp.Hname, functionName string, args dict.Dict, optimisticReadTimeout ...time.Duration) (dict.Dict, error)
	CallViewByHname(chainID *iscp.ChainID, hContract, hFunction iscp.Hname, args dict.Dict, optimisticReadTimeout ...time.Duration) (dict.Dict, error)
	PostOffLedgerRequest(chainID *iscp.ChainID, req *iscp.OffLedgerRequestData) error
	WaitUntilRequestProcessed(chainID *iscp.ChainID, reqID iscp.RequestID, timeout time.Duration) error
}

type Service struct {
	chainID       *iscp.ChainID
	cvt           wasmhost.WasmConvertor
	Err           error
	eventDone     chan bool
	eventHandlers []IEventHandler
	keyPair       *cryptolib.KeyPair
	Req           Request
	scName        string
	scHname       iscp.Hname
	svcClient     IServiceClient
	waspClient    IWaspClient
}

func NewService(svcClient IServiceClient, chainID *wasmtypes.ScChainID, scName string) *Service {
	s := &Service{}
	s.svcClient = svcClient
	s.waspClient = svcClient.WaspClient()
	s.scName = scName
	s.scHname = iscp.Hn(scName)
	s.chainID, s.Err = iscp.ChainIDFromBytes(chainID.Bytes())
	return s
}

func (s *Service) CallView(viewName string, args ArgMap) (ResMap, error) {
	res, err := s.waspClient.CallView(s.chainID, s.scHname, viewName, dict.Dict(args))
	if err != nil {
		return nil, err
	}
	return ResMap(res), nil
}

func (s *Service) ChainID() wasmtypes.ScChainID {
	return s.cvt.ScChainID(s.chainID)
}

func (s *Service) InitFuncCallContext() {
	_ = wasmhost.Connect(s)
}

func (s *Service) InitViewCallContext(hContract wasmtypes.ScHname) wasmtypes.ScHname {
	_ = wasmhost.Connect(s)
	return wasmtypes.ScHname(s.scHname)
}

func (s *Service) postRequestOffLedger(hFuncName iscp.Hname, params dict.Dict, allowance *iscp.Allowance, keyPair *cryptolib.KeyPair) Request {
	s.Req.id, s.Req.err = s.svcClient.PostRequest(s.chainID, s.scHname, hFuncName, params, allowance, keyPair)
	s.Err = s.Req.err
	return s.Req
}

func (s *Service) Register(handler IEventHandler) error {
	for _, h := range s.eventHandlers {
		if h == handler {
			return nil
		}
	}
	s.eventHandlers = append(s.eventHandlers, handler)
	if len(s.eventHandlers) > 1 {
		return nil
	}
	return s.startEventHandlers()
}

// overrides default contract name
func (s *Service) ServiceContractName(contractName string) {
	s.scHname = iscp.Hn(contractName)
}

func (s *Service) SignRequests(keyPair *cryptolib.KeyPair) {
	s.keyPair = keyPair
}

func (s *Service) Unregister(handler IEventHandler) {
	for i, h := range s.eventHandlers {
		if h == handler {
			s.eventHandlers = append(s.eventHandlers[:i], s.eventHandlers[i+1:]...)
			if len(s.eventHandlers) == 0 {
				s.stopEventHandlers()
			}
			return
		}
	}
}

<<<<<<< HEAD
func (s *Service) WaitRequest(req Request) error {
	_, err := s.waspClient.WaitUntilRequestProcessed(s.chainID, *req.id, 1*time.Minute)
	return err
=======
func (s *Service) WaitRequest(reqID ...*iscp.RequestID) error {
	id := s.Req.id
	if len(reqID) == 1 {
		id = reqID[0]
	}
	if id == nil {
		return nil
	}
	return s.waspClient.WaitUntilRequestProcessed(s.chainID, *id, 1*time.Minute)
>>>>>>> 293bd30e
}

func (s *Service) startEventHandlers() error {
	chMsg := make(chan []string, 20)
	s.eventDone = make(chan bool)
	err := s.svcClient.SubscribeEvents(chMsg, s.eventDone)
	if err != nil {
		return err
	}
	go func() {
		for {
			for msgSplit := range chMsg {
				event := strings.Join(msgSplit, " ")
				fmt.Printf("%s\n", event)
				if msgSplit[0] == "vmmsg" {
					msg := strings.Split(msgSplit[3], "|")
					topic := msg[0]
					params := msg[1:]
					for _, handler := range s.eventHandlers {
						handler.CallHandler(topic, params)
					}
				}
			}
		}
	}()
	return nil
}

func (s *Service) stopEventHandlers() {
	if len(s.eventHandlers) > 0 {
		s.eventDone <- true
	}
}

/////////////////////////////////////////////////////////////////

func Base58Decode(s string) []byte {
	res, err := base58.Decode(s)
	if err != nil {
		panic("invalid base58 encoding")
	}
	return res
}

func Base58Encode(b []byte) string {
	return base58.Encode(b)
}<|MERGE_RESOLUTION|>--- conflicted
+++ resolved
@@ -129,11 +129,6 @@
 	}
 }
 
-<<<<<<< HEAD
-func (s *Service) WaitRequest(req Request) error {
-	_, err := s.waspClient.WaitUntilRequestProcessed(s.chainID, *req.id, 1*time.Minute)
-	return err
-=======
 func (s *Service) WaitRequest(reqID ...*iscp.RequestID) error {
 	id := s.Req.id
 	if len(reqID) == 1 {
@@ -143,7 +138,6 @@
 		return nil
 	}
 	return s.waspClient.WaitUntilRequestProcessed(s.chainID, *id, 1*time.Minute)
->>>>>>> 293bd30e
 }
 
 func (s *Service) startEventHandlers() error {
