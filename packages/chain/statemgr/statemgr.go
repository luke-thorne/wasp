--- conflicted
+++ resolved
@@ -19,7 +19,6 @@
 )
 
 type stateManager struct {
-<<<<<<< HEAD
 	ready                *ready.Ready
 	dbp                  *dbprovider.DBProvider
 	chain                chain.ChainCore
@@ -32,22 +31,6 @@
 	currentSyncData      atomic.Value
 	syncingBlocks        *syncingBlocks
 	log                  *logger.Logger
-=======
-	ready                   *ready.Ready
-	dbp                     *dbprovider.DBProvider
-	chain                   chain.ChainCore
-	peers                   chain.PeerGroupProvider
-	nodeConn                chain.NodeConnection
-	pullStateDeadline       time.Time
-	stateCandidates         map[hashing.HashValue]*stateCandidate
-	solidState              state.VirtualState // never nil
-	stateOutput             *ledgerstate.AliasOutput
-	stateOutputTimestamp    time.Time
-	currentSyncData         atomic.Value
-	notifiedSyncedStateHash hashing.HashValue
-	syncingBlocks           map[uint32]*syncingBlock
-	log                     *logger.Logger
->>>>>>> 07f64eb9
 
 	// Channels for accepting external events.
 	eventGetBlockMsgCh     chan *chain.GetBlockMsg
@@ -59,11 +42,6 @@
 	closeCh                chan bool
 }
 
-type stateCandidate struct {
-	state state.VirtualState
-	block state.Block
-}
-
 const (
 	pullStateRetryConst         = 2 * time.Second
 	pullStateNewBlockDelayConst = 10 * time.Second
@@ -71,30 +49,13 @@
 	numberOfNodesToRequestBlock = 5
 )
 
-<<<<<<< HEAD
 func New(dbp *dbprovider.DBProvider, c chain.ChainCore, peers *chain.PeerGroup, nodeconn chain.NodeConnection, log *logger.Logger) chain.StateManager {
-=======
-type syncingBlock struct {
-	pullDeadline      time.Time
-	block             state.Block
-	approved          bool
-	finalHash         hashing.HashValue
-	approvingOutputID ledgerstate.OutputID
-}
-
-func New(dbp *dbprovider.DBProvider, c chain.ChainCore, peers chain.PeerGroupProvider, nodeconn chain.NodeConnection, log *logger.Logger) chain.StateManager {
->>>>>>> 07f64eb9
 	ret := &stateManager{
 		ready:                  ready.New(fmt.Sprintf("state manager %s", c.ID().Base58()[:6]+"..")),
 		dbp:                    dbp,
 		chain:                  c,
 		nodeConn:               nodeconn,
-<<<<<<< HEAD
 		syncingBlocks:          newSyncingBlocks(log),
-=======
-		syncingBlocks:          make(map[uint32]*syncingBlock),
-		stateCandidates:        make(map[hashing.HashValue]*stateCandidate),
->>>>>>> 07f64eb9
 		log:                    log.Named("s"),
 		pullStateRetryTime:     time.Now(),
 		eventGetBlockMsgCh:     make(chan *chain.GetBlockMsg),
@@ -141,11 +102,6 @@
 		sm.log.Infof("SOLID STATE has been loaded. Block index: #%d, State hash: %s",
 			sm.solidState.BlockIndex(), h.String())
 	} else {
-<<<<<<< HEAD
-		sm.solidState = nil
-		sm.addBlockFromSelf(state.MustNewOriginBlock())
-		sm.log.Info("solid state does not exist: WAITING FOR THE ORIGIN TRANSACTION")
-=======
 		// create origin state in DB
 		sm.solidState, err = state.CreateOriginState(sm.dbp, sm.chain.ID())
 		if err != nil {
@@ -155,7 +111,6 @@
 			return
 		}
 		sm.log.Infof("ORIGIN STATE has been created")
->>>>>>> 07f64eb9
 	}
 	sm.recvLoop() // Start to process external events.
 }
