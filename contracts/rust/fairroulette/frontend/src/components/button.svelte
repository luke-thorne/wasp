<script lang="ts">
  export let label: string;
  export let disabled: boolean = false;
  export let onClick: () => void;
  export let disabled: boolean = false;
</script>

<<<<<<< HEAD
<button {disabled} on:click={onClick}>{label}</button>
=======
<button on:click={onClick} {disabled}>{label}</button>
>>>>>>> eb1265c6

<style lang="scss">
  button {
    background: var(--mint-green-light);
    border: 1px solid var(--mint-green-light);
    border-radius: 6px;
    font-weight: bold;
    font-size: 14px;
    line-height: 120%;
    letter-spacing: 0.16em;
    text-transform: uppercase;
    color: var(--white);
    padding: 12px;
    @media (min-width: 1024px) {
      padding-top: 12px;
      padding-bottom: 12px;
      padding-left: 31px;
      padding-right: 31px;
    }
    .disabled {
      background: transparent;
      color: var(--gray-5);
    }
  }
</style><|MERGE_RESOLUTION|>--- conflicted
+++ resolved
@@ -5,11 +5,7 @@
   export let disabled: boolean = false;
 </script>
 
-<<<<<<< HEAD
 <button {disabled} on:click={onClick}>{label}</button>
-=======
-<button on:click={onClick} {disabled}>{label}</button>
->>>>>>> eb1265c6
 
 <style lang="scss">
   button {
