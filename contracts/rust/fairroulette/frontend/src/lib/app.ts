--- conflicted
+++ resolved
@@ -204,12 +204,8 @@
 
     try {
         await client.sendFaucetRequest(faucetRequestResult.faucetRequest);
-<<<<<<< HEAD
         log(LogTag.Funds, "Funds sent to Wasp chain address using GoShimmer nodes");
     } catch (ex) {
-=======
-    } catch (ex: any) {
->>>>>>> df2664cf
         showNotification({
             type: Notification.Error,
             message: ex.message,
