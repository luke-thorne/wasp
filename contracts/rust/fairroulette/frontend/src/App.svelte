--- conflicted
+++ resolved
@@ -30,14 +30,9 @@
   import type { IGeneralPanel } from './models/IGeneralPanel';
   import type { IValuePanel } from './models/IValuePanel';
   import type { IDetailsPanel } from './models/IDetailsPanel';
-<<<<<<< HEAD
   import type { IState } from './models/IState';
   import State from './components/state.svelte';
-=======
-  import type { IMessage } from './models/IMessage';
-  import Message from './components/message.svelte';
   import { BettingSystem } from './components';
->>>>>>> eb1265c6
 
   let fundsUpdaterHandle;
 
